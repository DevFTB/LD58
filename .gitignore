--- conflicted
+++ resolved
@@ -1,7 +1,3 @@
 /target
-<<<<<<< HEAD
-.vscode
-=======
-/.vscode/launch.json
-.idea
->>>>>>> 9613f4e1
+/.vscode
+.idea