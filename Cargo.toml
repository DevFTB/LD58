--- conflicted
+++ resolved
@@ -5,18 +5,13 @@
 
 [dependencies]
 bevy_dylib = "0.17.1"
-<<<<<<< HEAD
 noisy_bevy = "0.11.0"
 bevy = { version = "0.17.1"}
 rand = "0.9.2"
 bevy_rand = { version = "0.12.0", features = ["wyrand"]}
 bevy_prng = { version = "0.12.0", features = ["wyrand"] }
-=======
-bevy = { version = "0.17.1" }
-rand = "0.8"
 serde = { version = "1.0.228", features = ["derive"] }
 ron = "0.11.0"
->>>>>>> 7c1dd3e4
 
 # Enable a small amount of optimization in the dev profile.
 [profile.dev]
