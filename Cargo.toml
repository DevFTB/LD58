--- conflicted
+++ resolved
@@ -5,12 +5,8 @@
 
 [dependencies]
 bevy_dylib = "0.17.1"
-<<<<<<< HEAD
-bevy = { version = "0.17.1", features = ["dynamic_linking"] }
 noisy_bevy = "0.11.0"
-=======
 bevy = { version = "0.17.1" }
->>>>>>> 9613f4e1
 
 # Enable a small amount of optimization in the dev profile.
 [profile.dev]
