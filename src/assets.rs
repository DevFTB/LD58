--- conflicted
+++ resolved
@@ -3,7 +3,45 @@
 use std::collections::HashMap;
 use crate::factions::Faction;
 
-<<<<<<< HEAD
+/// Machine types for buildings
+#[derive(Debug, Clone, Copy, PartialEq, Eq, Hash)]
+pub enum MachineType {
+    Collector,
+    Aggregator,
+    Splitter,
+    Combiner,
+    Delinker,
+    Trunker,
+}
+
+/// Machine variant for buildings that come in different sizes
+/// For buildings like Splitter, Combiner, etc. that have 2x1, 3x1, 4x1 variants
+#[derive(Debug, Clone, Copy, PartialEq, Eq, Hash)]
+pub enum MachineVariant {
+    Single,    // For 1x1 buildings like Collector, Aggregator
+    Size2,     // For 2x1 buildings
+    Size3,     // For 3x1 buildings
+    Size4,     // For 4x1 buildings
+}
+
+/// Combined key for looking up machine sprites
+#[derive(Debug, Clone, Copy, PartialEq, Eq, Hash)]
+pub struct MachineKey {
+    pub machine_type: MachineType,
+    pub variant: MachineVariant,
+}
+
+impl MachineKey {
+    pub fn new(machine_type: MachineType, variant: MachineVariant) -> Self {
+        Self { machine_type, variant }
+    }
+    
+    /// Convenience constructor for single-size buildings
+    pub fn single(machine_type: MachineType) -> Self {
+        Self { machine_type, variant: MachineVariant::Single }
+    }
+}
+
 /// Utility icon indices for common UI sprites
 #[derive(Debug, Clone)]
 pub struct UtilityIcons {
@@ -22,6 +60,9 @@
     pub faction_colors: HashMap<Faction, Color>,
     pub faction_icons: HashMap<Faction, usize>,
     pub utility_icons: UtilityIcons,
+    pub machines_texture: Handle<Image>,
+    pub machines_layout: Handle<TextureAtlasLayout>,
+    pub machines: HashMap<MachineKey, usize>,
 }
 
 impl GameAssets {
@@ -35,21 +76,18 @@
     pub fn faction_icon(&self, faction: Faction) -> usize {
         *self.faction_icons.get(&faction).expect("All factions must have icons")
     }
-=======
-// Constants for the buildings spritesheet grid
-const TILE_SIZE: u32 = 32; // Each grid cell is 64x64 pixels
-const SHEET_COLUMNS: u32 = 12; // Total columns in the spritesheet (adjust to your sheet)
-const SHEET_ROWS: u32 = 8; // Total rows in the spritesheet (adjust to your sheet)
-
-// The resource now holds handles for the atlas texture and its layout.
-#[derive(Resource)]
-pub struct GameAssets {
-    pub icons_texture: Handle<Image>,
-    pub icons_layout: Handle<TextureAtlasLayout>,
-    pub transparent_icons_texture: Handle<Image>,
-    pub buildings_texture: Handle<Image>,
-    pub buildings_layout: Handle<TextureAtlasLayout>,
->>>>>>> 3a426c23
+    
+    /// Get texture atlas index for a machine sprite
+    /// Returns the atlas index for the specified machine type and variant
+    pub fn machine_sprite(&self, machine_type: MachineType, variant: MachineVariant) -> Option<usize> {
+        let key = MachineKey::new(machine_type, variant);
+        self.machines.get(&key).copied()
+    }
+    
+    /// Get texture atlas index for a single-size machine (convenience method)
+    pub fn machine_sprite_single(&self, machine_type: MachineType) -> Option<usize> {
+        self.machine_sprite(machine_type, MachineVariant::Single)
+    }
 }
 
 pub struct AssetPlugin;
@@ -66,10 +104,10 @@
 /// - `width`: Width in grid cells (e.g., 2 for a 2x1 building)
 /// - `height`: Height in grid cells (e.g., 1 for a 2x1 building)
 fn grid_rect(col: u32, row: u32, width: u32, height: u32) -> URect {
-    let min_x = col * TILE_SIZE;
-    let min_y = row * TILE_SIZE;
-    let max_x = min_x + (width * TILE_SIZE);
-    let max_y = min_y + (height * TILE_SIZE);
+    let min_x = col * 32;
+    let min_y = row * 32;
+    let max_x = min_x + (width * 32);
+    let max_y = min_y + (height * 32);
 
     URect::new(min_x, min_y, max_x, max_y)
 }
@@ -77,53 +115,49 @@
 /// Creates the texture atlas layout for buildings with variable sizes
 /// Add your sprites here using grid_rect(column, row, width, height)
 fn create_buildings_layout() -> TextureAtlasLayout {
-    let sheet_size = UVec2::new(SHEET_COLUMNS * TILE_SIZE, SHEET_ROWS * TILE_SIZE);
+    let sheet_size = UVec2::new(12 * 32, 8 * 32);
     let mut layout = TextureAtlasLayout::new_empty(sheet_size);
 
-    // Example layout - UPDATE THESE to match your actual spritesheet!
-    // Index 0: Collector (1x1) at grid position (0, 0)
+    // Index 0: Collector (1x1)
     layout.add_texture(grid_rect(0, 0, 1, 1));
 
-    // Index 1: Aggregator (1x1) at grid position (1, 0)
+    // Index 1: Aggregator (1x1)
     layout.add_texture(grid_rect(4, 0, 1, 1));
 
-    // Index 2: Link (1x1) at grid position (2, 0)
-    layout.add_texture(grid_rect(12, 0, 1, 1));
-
-    // Index 3: Splitter 2x1 at grid position (0, 1) - spans 2 columns
-    layout.add_texture(grid_rect(0, 1, 2, 1));
-
-    // Index 4: Splitter 3x1 at grid position (2, 1) - spans 3 columns
-    layout.add_texture(grid_rect(0, 3, 3, 1));
-
-    // Index 5: Splitter 4x1 at grid position (5, 1) - spans 4 columns
-    layout.add_texture(grid_rect(0, 2, 4, 1));
-
-    // Index 6: Combiner 2x1 at grid position (0, 2) - spans 2 columns
-    layout.add_texture(grid_rect(0, 1, 2, 1));
-
-    // Index 7: Combiner 3x1 at grid position (2, 2) - spans 3 columns
-    layout.add_texture(grid_rect(0, 3, 3, 1));
-
-    // Index 8: Combiner 4x1 at grid position (5, 2) - spans 4 columns
-    layout.add_texture(grid_rect(0, 2, 4, 1));
-
-    // Index 9: Delinker 2x1 at grid position (0, 3) - spans 2 columns
-    layout.add_texture(grid_rect(0, 1, 2, 1));
-
-    // Index 10: Delinker 3x1 at grid position (2, 3) - spans 3 columns
-    layout.add_texture(grid_rect(0, 3, 3, 1));
-
-    // Index 11: Delinker 4x1 at grid position (5, 3) - spans 4 columns
-    layout.add_texture(grid_rect(0, 2, 4, 1));
-
-    // Index 12: Trunker 2x1 at grid position (0, 4) - spans 2 columns
-    layout.add_texture(grid_rect(0, 1, 2, 1));
-
-    // Index 13: Trunker 3x1 at grid position (2, 4) - spans 3 columns
-    layout.add_texture(grid_rect(0, 3, 3, 1));
-
-    // Index 14: Trunker 4x1 at grid position (5, 4) - spans 4 columns
+    // Index 2: Splitter 2x1 
+    layout.add_texture(grid_rect(0, 1, 2, 1));
+
+    // Index 3: Splitter 3x1 
+    layout.add_texture(grid_rect(0, 3, 3, 1));
+
+    // Index 4: Splitter 4x1 
+    layout.add_texture(grid_rect(0, 2, 4, 1));
+
+    // Index 5: Combiner 2x1
+    layout.add_texture(grid_rect(0, 1, 2, 1));
+
+    // Index 6: Combiner 3x1
+    layout.add_texture(grid_rect(0, 3, 3, 1));
+
+    // Index 7: Combiner 4x1
+    layout.add_texture(grid_rect(0, 2, 4, 1));
+
+    // Index 8: Delinker 2x1
+    layout.add_texture(grid_rect(0, 1, 2, 1));
+
+    // Index 9: Delinker 3x1
+    layout.add_texture(grid_rect(0, 3, 3, 1));
+
+    // Index 10: Delinker 4x1
+    layout.add_texture(grid_rect(0, 2, 4, 1));
+
+    // Index 11: Trunker 2x1
+    layout.add_texture(grid_rect(0, 1, 2, 1));
+
+    // Index 12: Trunker 3x1
+    layout.add_texture(grid_rect(0, 3, 3, 1));
+
+    // Index 13: Trunker 4x1
     layout.add_texture(grid_rect(0, 2, 4, 1));
 
     layout
@@ -138,20 +172,17 @@
 
     let small_sprites_layout = TextureAtlasLayout::from_grid(
         UVec2::new(16, 16), // The size of each sprite
-<<<<<<< HEAD
         6,                    // The number of columns
         6,                    // The number of rows
         None,                 // Optional padding
         None,                 // Optional offset
-=======
-        2,                  // The number of columns
-        2,                  // The number of rows
-        None,               // Optional padding
-        None,               // Optional offset
->>>>>>> 3a426c23
     );
 
     let small_sprites_layout_handle = texture_atlas_layouts.add(small_sprites_layout);
+
+    let machines_texture = asset_server.load::<Image>("machines.png");
+    let matchines_layout = create_buildings_layout();
+    let machines_layout_handle = texture_atlas_layouts.add(matchines_layout);
 
     // Initialize faction colors
     let mut faction_colors = HashMap::new();
@@ -176,25 +207,42 @@
         money: 1, //Temporary index for money icon
     };
 
-    // Load buildings spritesheet with variable-sized sprites
-    let buildings_texture_handle = asset_server.load("spritesheet.png");
-    let buildings_layout = create_buildings_layout();
-    let buildings_layout_handle = texture_atlas_layouts.add(buildings_layout);
+    // Initialize machine sprite mappings
+    let mut machines = HashMap::new();
+    
+    // Single-size buildings
+    machines.insert(MachineKey::single(MachineType::Collector), 0);
+    machines.insert(MachineKey::single(MachineType::Aggregator), 1);
+    
+    // Splitter variants (2x1, 3x1, 4x1)
+    machines.insert(MachineKey::new(MachineType::Splitter, MachineVariant::Size2), 2);
+    machines.insert(MachineKey::new(MachineType::Splitter, MachineVariant::Size3), 3);
+    machines.insert(MachineKey::new(MachineType::Splitter, MachineVariant::Size4), 4);
+    
+    // Combiner variants (2x1, 3x1, 4x1)
+    machines.insert(MachineKey::new(MachineType::Combiner, MachineVariant::Size2), 5);
+    machines.insert(MachineKey::new(MachineType::Combiner, MachineVariant::Size3), 6);
+    machines.insert(MachineKey::new(MachineType::Combiner, MachineVariant::Size4), 7);
+    
+    // Delinker variants (2x1, 3x1, 4x1)
+    machines.insert(MachineKey::new(MachineType::Delinker, MachineVariant::Size2), 8);
+    machines.insert(MachineKey::new(MachineType::Delinker, MachineVariant::Size3), 9);
+    machines.insert(MachineKey::new(MachineType::Delinker, MachineVariant::Size4), 10);
+    
+    // Trunker variants (2x1, 3x1, 4x1)
+    machines.insert(MachineKey::new(MachineType::Trunker, MachineVariant::Size2), 11);
+    machines.insert(MachineKey::new(MachineType::Trunker, MachineVariant::Size3), 12);
+    machines.insert(MachineKey::new(MachineType::Trunker, MachineVariant::Size4), 13);
 
     let game_assets = GameAssets {
-<<<<<<< HEAD
         small_sprites_texture: small_sprites_handle,
         small_sprites_layout: small_sprites_layout_handle,
         faction_colors,
         faction_icons,
         utility_icons,
-=======
-        icons_texture: texture_handle,
-        icons_layout: layout_handle,
-        transparent_icons_texture: transparent_texture_handle,
-        buildings_texture: buildings_texture_handle,
-        buildings_layout: buildings_layout_handle,
->>>>>>> 3a426c23
+        machines_layout: machines_layout_handle,
+        machines_texture,
+        machines,
     };
     commands.insert_resource(game_assets);
 }