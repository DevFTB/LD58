<<<<<<< HEAD
use crate::{assets::GameAssets, ui::tooltip::TooltipPlugin};
=======
use crate::factory::physical::remove_physical_link_on_right_click;
use crate::ui::shop::clear_selection;
use crate::ui::tooltip::TooltipPlugin;
use crate::player::Player;
>>>>>>> 7a85c3ef
use bevy::{color::palettes::css::BROWN, prelude::*};

pub mod contracts;
pub mod interactive_event;
pub mod newsfeed;
pub mod shop;
pub mod tooltip;
pub mod money;

pub mod interaction;

pub struct UIPlugin;

pub const RIGHT_BAR_WIDTH_PCT: f32 = 20.0;

/// Marker component for UI elements that should block world clicks
#[derive(Component)]
#[require(Interaction)]
pub struct BlocksWorldClicks;

<<<<<<< HEAD
/// Marker component for the paused indicator
#[derive(Component)]
pub struct PausedIndicator;

/// Component to track fade animation for paused indicator
#[derive(Component)]
pub struct PausedFadeAnimation {
    timer: f32,
    cycle_duration: f32,
}
=======
/// Marker component for UI elements that should block world clicks
#[derive(Component)]
#[require(Interaction)]
pub struct BlocksWorldScroll;
>>>>>>> 7a85c3ef

impl Plugin for UIPlugin {
    fn build(&self, app: &mut bevy::app::App) {
        use crate::pause::GameState;
        
        app.insert_resource(shop::SelectedBuildingType(None))
            .insert_resource(newsfeed::RecentNewsIds::new(5))
            .insert_resource(interactive_event::ModalSpawnCooldown::default())
            .insert_resource(interactive_event::QueuedEvents::default())
            .add_systems(
                Update,
                (
                    contracts::send_scroll_events,
                    contracts::handle_contract_buttons,
                    contracts::update_contracts_sidebar_ui,
                )
                    .chain(),
            )
            .add_observer(contracts::on_scroll_handler)
            .add_systems(Startup, startup)
            .add_systems(Startup, spawn_paused_indicator)
            .add_systems(Startup, shop::spawn_building_shop)
            .add_systems(Startup, newsfeed::spawn_newsfeed_ui)
<<<<<<< HEAD
            .add_systems(Update, (update_paused_indicator, animate_paused_fade))
            // Shop systems should work in Running and ManualPause (allow building placement while paused)
            .add_systems(Update, (
                shop::handle_building_click,
                shop::update_selected_building_position,
                shop::handle_placement_click,
                shop::handle_building_rotate,
            ).run_if(in_state(GameState::Running).or(in_state(GameState::ManualPause))))
            // Newsfeed only during gameplay
            .add_systems(Update, (
                newsfeed::generate_news,
                newsfeed::add_newsfeed_item_system,
                newsfeed::scroll_newsfeed_items,
            ).run_if(in_state(GameState::Running)))
            // Event routing and bubbles work in all non-modal states
            .add_systems(Update, (
                interactive_event::route_events_by_urgency,
                interactive_event::manage_event_bubbles,
                interactive_event::handle_bubble_clicks,
                interactive_event::animate_bubble_wobble,
            ).run_if(in_state(GameState::Running).or(in_state(GameState::ManualPause))))
            // Modal interaction always runs (needed when modal is open)
            .add_systems(Update, (
                interactive_event::handle_choice_button_interaction,
                interactive_event::handle_choice_click,
                interactive_event::handle_choice_tooltip,
                interactive_event::scale_text_system,
            ))
            // Test trigger should work in Running and ManualPause
            .add_systems(Update, interactive_event::test_trigger_random_event
                .run_if(in_state(GameState::Running).or(in_state(GameState::ManualPause))));
=======
            .add_systems(Startup, contracts::spawn_contracts_sidebar_ui)
            .add_systems(Startup, money::spawn_money_display_ui)
            .add_systems(Update, money::update_money_display.run_if(resource_changed::<Player>))
            .add_systems(Update, shop::handle_building_click)
            .add_systems(Update, shop::update_selected_building_position)
            .add_systems(Update, shop::handle_placement_click)
            .add_systems(Update, shop::handle_building_rotate)
            .add_systems(Update, newsfeed::add_newsfeed_item_system)
            .add_systems(Update, newsfeed::scroll_newsfeed_items)
            .add_systems(Update, newsfeed::generate_news)
            .add_systems(Update, interactive_event::route_events_by_urgency)
            .add_systems(Update, interactive_event::manage_event_bubbles)
            .add_systems(Update, interactive_event::handle_bubble_clicks)
            .add_systems(Update, interactive_event::animate_bubble_wobble)
            .add_systems(
                Update,
                (
                    interactive_event::handle_choice_button_interaction,
                    interactive_event::handle_choice_click,
                    interactive_event::handle_choice_tooltip,
                    interactive_event::scale_text_system,
                ),
            )
            .add_systems(Update, interactive_event::test_trigger_random_event)
            .add_systems(
                Update,
                clear_selection.before(remove_physical_link_on_right_click),
            );
        app.add_plugins(TooltipPlugin);
>>>>>>> 7a85c3ef
    }
}

fn startup(mut commands: Commands) {
    // spawn the right bar with other information: contracts + newsfeed atm
    commands.spawn((
        Node {
            width: Val::Percent(RIGHT_BAR_WIDTH_PCT),
            height: Val::Percent(100.0),
            display: Display::Flex,
            position_type: PositionType::Absolute,
            top: Val::Percent(0.0),
            left: Val::Percent(100.0 - RIGHT_BAR_WIDTH_PCT),
            flex_direction: FlexDirection::Column,
            justify_content: JustifyContent::SpaceAround,
            ..default()
        },
        BackgroundColor(BROWN.into()),
        ZIndex(-1),
        BlocksWorldClicks,
    ));
}

fn spawn_paused_indicator(mut commands: Commands, game_assets: Res<GameAssets>) {
    commands.spawn((
        Node {
            width: Val::Percent(100.0),
            height: Val::Vw(8.0), // Use viewport width for responsive sizing
            display: Display::None, // Hidden by default
            position_type: PositionType::Absolute,
            bottom: Val::Percent(shop::BUILDING_BAR_HEIGHT_PCT + 10.0),
            left: Val::Px(0.0),
            justify_content: JustifyContent::Center,
            align_items: AlignItems::Center,
            ..default()
        },
        ZIndex(100),
        PausedIndicator,
    ))
    .with_children(|parent| {
        parent.spawn((
            Text::new("Paused"),
            game_assets.text_font(80.0), // Use game font at 80px (will be overridden by ScalableText)
            TextColor(Color::srgba(1.0, 1.0, 1.0, 0.5)), // Start at 50% opacity
            TextLayout::new_with_justify(Justify::Center),
            interactive_event::ScalableText::from_vw(5.0), // 5vw font size
            PausedFadeAnimation {
                timer: 0.0,
                cycle_duration: 2.0, // 2 second fade cycle (1s in, 1s out)
            },
        ));
    });
}

fn update_paused_indicator(
    state: Res<State<crate::pause::GameState>>,
    mut query: Query<&mut Node, With<PausedIndicator>>,
) {
    use crate::pause::GameState;
    
    if let Ok(mut node) = query.single_mut() {
        node.display = if *state.get() == GameState::ManualPause {
            Display::Flex
        } else {
            Display::None
        };
    }
}

fn animate_paused_fade(
    time: Res<Time>,
    state: Res<State<crate::pause::GameState>>,
    mut query: Query<(&mut PausedFadeAnimation, &mut TextColor)>,
) {
    use crate::pause::GameState;
    
    // Only animate when paused
    if *state.get() != GameState::ManualPause {
        // Reset timer when not paused
        for (mut anim, mut color) in &mut query {
            anim.timer = 0.0;
            color.0.set_alpha(0.5); // Reset to 50% opacity
        }
        return;
    }
    
    for (mut anim, mut color) in &mut query {
        anim.timer += time.delta_secs();
        
        // Loop the animation
        if anim.timer >= anim.cycle_duration {
            anim.timer -= anim.cycle_duration;
        }
        
        // Calculate fade (0.5 to 0.9 and back) - never fully transparent
        let progress = anim.timer / anim.cycle_duration;
        let alpha = if progress < 0.5 {
            // Fade in (0 to 1)
            progress * 2.0
        } else {
            // Fade out (1 to 0)
            2.0 - (progress * 2.0)
        };
        
        // Apply smooth easing (ease in-out)
        let eased_alpha = alpha * alpha * (3.0 - 2.0 * alpha);
        
        // Scale from 0.5 (50%) to 0.9 (90%) opacity
        color.0.set_alpha(0.5 + (eased_alpha * 0.4));
    }
}<|MERGE_RESOLUTION|>--- conflicted
+++ resolved
@@ -1,11 +1,7 @@
-<<<<<<< HEAD
-use crate::{assets::GameAssets, ui::tooltip::TooltipPlugin};
-=======
 use crate::factory::physical::remove_physical_link_on_right_click;
 use crate::ui::shop::clear_selection;
-use crate::ui::tooltip::TooltipPlugin;
+use crate::{assets::GameAssets, ui::tooltip::TooltipPlugin};
 use crate::player::Player;
->>>>>>> 7a85c3ef
 use bevy::{color::palettes::css::BROWN, prelude::*};
 
 pub mod contracts;
@@ -26,7 +22,6 @@
 #[require(Interaction)]
 pub struct BlocksWorldClicks;
 
-<<<<<<< HEAD
 /// Marker component for the paused indicator
 #[derive(Component)]
 pub struct PausedIndicator;
@@ -37,12 +32,11 @@
     timer: f32,
     cycle_duration: f32,
 }
-=======
+
 /// Marker component for UI elements that should block world clicks
 #[derive(Component)]
 #[require(Interaction)]
 pub struct BlocksWorldScroll;
->>>>>>> 7a85c3ef
 
 impl Plugin for UIPlugin {
     fn build(&self, app: &mut bevy::app::App) {
@@ -62,11 +56,12 @@
                     .chain(),
             )
             .add_observer(contracts::on_scroll_handler)
-            .add_systems(Startup, startup)
             .add_systems(Startup, spawn_paused_indicator)
             .add_systems(Startup, shop::spawn_building_shop)
             .add_systems(Startup, newsfeed::spawn_newsfeed_ui)
-<<<<<<< HEAD
+            .add_systems(Startup, contracts::spawn_contracts_sidebar_ui)
+            .add_systems(Startup, money::spawn_money_display_ui)
+            .add_systems(Update, money::update_money_display.run_if(resource_changed::<Player>))
             .add_systems(Update, (update_paused_indicator, animate_paused_fade))
             // Shop systems should work in Running and ManualPause (allow building placement while paused)
             .add_systems(Update, (
@@ -89,30 +84,6 @@
                 interactive_event::animate_bubble_wobble,
             ).run_if(in_state(GameState::Running).or(in_state(GameState::ManualPause))))
             // Modal interaction always runs (needed when modal is open)
-            .add_systems(Update, (
-                interactive_event::handle_choice_button_interaction,
-                interactive_event::handle_choice_click,
-                interactive_event::handle_choice_tooltip,
-                interactive_event::scale_text_system,
-            ))
-            // Test trigger should work in Running and ManualPause
-            .add_systems(Update, interactive_event::test_trigger_random_event
-                .run_if(in_state(GameState::Running).or(in_state(GameState::ManualPause))));
-=======
-            .add_systems(Startup, contracts::spawn_contracts_sidebar_ui)
-            .add_systems(Startup, money::spawn_money_display_ui)
-            .add_systems(Update, money::update_money_display.run_if(resource_changed::<Player>))
-            .add_systems(Update, shop::handle_building_click)
-            .add_systems(Update, shop::update_selected_building_position)
-            .add_systems(Update, shop::handle_placement_click)
-            .add_systems(Update, shop::handle_building_rotate)
-            .add_systems(Update, newsfeed::add_newsfeed_item_system)
-            .add_systems(Update, newsfeed::scroll_newsfeed_items)
-            .add_systems(Update, newsfeed::generate_news)
-            .add_systems(Update, interactive_event::route_events_by_urgency)
-            .add_systems(Update, interactive_event::manage_event_bubbles)
-            .add_systems(Update, interactive_event::handle_bubble_clicks)
-            .add_systems(Update, interactive_event::animate_bubble_wobble)
             .add_systems(
                 Update,
                 (
@@ -122,35 +93,17 @@
                     interactive_event::scale_text_system,
                 ),
             )
-            .add_systems(Update, interactive_event::test_trigger_random_event)
+            // Test trigger should work in Running and ManualPause
+            .add_systems(Update, interactive_event::test_trigger_random_event
+                .run_if(in_state(GameState::Running).or(in_state(GameState::ManualPause))))
             .add_systems(
                 Update,
                 clear_selection.before(remove_physical_link_on_right_click),
             );
         app.add_plugins(TooltipPlugin);
->>>>>>> 7a85c3ef
     }
 }
 
-fn startup(mut commands: Commands) {
-    // spawn the right bar with other information: contracts + newsfeed atm
-    commands.spawn((
-        Node {
-            width: Val::Percent(RIGHT_BAR_WIDTH_PCT),
-            height: Val::Percent(100.0),
-            display: Display::Flex,
-            position_type: PositionType::Absolute,
-            top: Val::Percent(0.0),
-            left: Val::Percent(100.0 - RIGHT_BAR_WIDTH_PCT),
-            flex_direction: FlexDirection::Column,
-            justify_content: JustifyContent::SpaceAround,
-            ..default()
-        },
-        BackgroundColor(BROWN.into()),
-        ZIndex(-1),
-        BlocksWorldClicks,
-    ));
-}
 
 fn spawn_paused_indicator(mut commands: Commands, game_assets: Res<GameAssets>) {
     commands.spawn((
