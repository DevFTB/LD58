--- conflicted
+++ resolved
@@ -90,30 +90,18 @@
             ))
             .id();
 
-<<<<<<< HEAD
+        let child = world
+            .spawn(InheritTranslation(entity_id))
+            .add_children(&[in_text, out_text])
+            .id();
         world.entity_mut(entity_id).insert((
             TileThroughputData::default(),
             Pickable::default(),
             ToggleOnHover(vec![in_text, out_text]),
             TileThroughputTooltip { in_text, out_text },
+            LinkedSpawn(vec![child]),
         ));
-        world
-            .spawn(InheritTranslation(entity_id))
-            .add_children(&[in_text, out_text]);
     });
-=======
-    let child = commands
-        .spawn(InheritTranslation(id))
-        .add_children(&[in_text, out_text])
-        .id();
-    commands.entity(id).insert((
-        TileThroughputData::default(),
-        Pickable::default(),
-        ToggleOnHover(vec![in_text, out_text]),
-        TileThroughputTooltip { in_text, out_text },
-        LinkedSpawn(vec![child]),
-    ));
->>>>>>> 7a85c3ef
 }
 
 #[derive(Component, Deref)]
