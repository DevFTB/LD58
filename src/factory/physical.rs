--- conflicted
+++ resolved
@@ -13,13 +13,7 @@
         system::{Commands, Query},
     },
 };
-<<<<<<< HEAD
-use crate::{
-    factory::logical::{DataInput, DataOutput, LogicalLink},
-    grid::{Direction, GridPosition, GridSprite},
-};
-=======
->>>>>>> c985039c
+use bevy::prelude::World;
 
 #[derive(Component)]
 pub struct PhysicalSink(Entity, Direction);
