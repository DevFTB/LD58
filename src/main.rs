--- conflicted
+++ resolved
@@ -24,11 +24,7 @@
 mod factions;
 mod factory;
 mod grid;
-<<<<<<< HEAD
 mod player;
-=======
-// mod test; // TODO: Update test functions with new bundle signatures
->>>>>>> 3a426c23
 mod test;
 mod ui;
 mod world_gen;
