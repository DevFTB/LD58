--- conflicted
+++ resolved
@@ -3,7 +3,6 @@
 use bevy_prng::WyRand;
 use bevy_rand::prelude::*;
 
-use crate::world_gen::WorldGenPlugin;
 use crate::{
     assets::AssetPlugin,
     camera::GameCameraPlugin,
@@ -12,11 +11,8 @@
     factory::{physical::PhysicalLink, FactoryPlugin},
     grid::{Grid, GridPlugin, GridPosition},
     ui::UIPlugin,
-<<<<<<< HEAD
     world_gen::WorldGenPlugin,
     contracts::ContractsPlugin,
-=======
->>>>>>> 47c69cd7
 };
 use bevy::prelude::*;
 use bevy::window::PrimaryWindow;
