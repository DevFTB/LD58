--- conflicted
+++ resolved
@@ -3,11 +3,8 @@
 use bevy_prng::WyRand;
 use bevy_rand::prelude::*;
 
-<<<<<<< HEAD
 use crate::player::PlayerPlugin;
-=======
 use crate::ui::interaction::CustomInteractionPlugin;
->>>>>>> fbeb5ab9
 use crate::ui::tooltip::inherit_translation;
 use crate::world_gen::WorldGenPlugin;
 use crate::{
@@ -50,11 +47,8 @@
         .add_plugins(GridPlugin)
         .add_plugins(FactoryPlugin)
         .add_plugins(FactionsPlugin)
-<<<<<<< HEAD
         .add_plugins(PlayerPlugin)
-=======
         .add_plugins(CustomInteractionPlugin)
->>>>>>> fbeb5ab9
         .add_systems(Startup, startup)
         .add_systems(PostUpdate, inherit_translation)
         .run();
