--- conflicted
+++ resolved
@@ -1,10 +1,7 @@
-<<<<<<< HEAD
 use bevy::{math::Vec2, platform::collections::HashMap, prelude::*};
 use bevy_rand::prelude::*;
 use bevy_prng::WyRand;
-=======
 extern crate core;
->>>>>>> 7c1dd3e4
 
 use crate::factory::buildings::aggregator::Aggregator;
 use crate::factory::buildings::combiner::Combiner;
@@ -18,14 +15,10 @@
     events::EventsPlugin,
     factory::{physical::PhysicalLink, FactoryPlugin},
     grid::{Grid, GridPlugin, GridPosition},
-<<<<<<< HEAD
-    ui::{UIPlugin},
     world_gen::{WorldGenPlugin},
-=======
     factions::FactionsPlugin,
     ui::UIPlugin,
     assets::AssetPlugin
->>>>>>> 7c1dd3e4
 };
 use bevy::platform::collections::HashSet;
 use bevy::window::PrimaryWindow;
@@ -39,7 +32,6 @@
 mod factory;
 mod grid;
 mod ui;
-<<<<<<< HEAD
 mod world_gen;
 
 #[derive(Component, Default, Debug, Clone)]
@@ -50,22 +42,16 @@
     Academia,
     Criminal
 }
-=======
->>>>>>> 7c1dd3e4
 
 fn main() {
     App::new()
         .insert_resource(ClearColor(Color::BLACK))
         .add_plugins(AssetPlugin)
         .add_plugins(DefaultPlugins)
-<<<<<<< HEAD
         .add_plugins(EntropyPlugin::<WyRand>::default())
+        .add_plugins(EventsPlugin)
         .add_plugins(GameCameraPlugin)
         .add_plugins(WorldGenPlugin)
-=======
-        .add_plugins(EventsPlugin)
-        .add_plugins(GameCameraPlugin)
->>>>>>> 7c1dd3e4
         .add_plugins(UIPlugin)
         .add_plugins(GridPlugin)
         .add_plugins(FactoryPlugin)
@@ -76,10 +62,6 @@
 }
 
 fn startup(mut commands: Commands) {
-<<<<<<< HEAD
-    commands.spawn(Source::get_spawn_bundle(
-        GridPosition(IVec2 { x: 1, y: 1 }),
-=======
     spawn_splitter_test(&mut commands);
     spawn_delinker_test(&mut commands);
     spawn_combiner_test(&mut commands);
@@ -119,7 +101,6 @@
 fn spawn_delinker_test(commands: &mut Commands) {
     commands.spawn(SourceBuilding::get_bundle(
         GridPosition(I64Vec2 { x: 0, y: 1 + 5 }),
->>>>>>> 7c1dd3e4
         Direction::Right,
         Dataset {
             contents: HashMap::from([
@@ -128,9 +109,6 @@
             ]),
         },
     ));
-<<<<<<< HEAD
-    commands.spawn(PhysicalLink::get_spawn_bundle(GridPosition(IVec2 {
-=======
     commands.spawn(Aggregator::get_bundle(
         GridPosition(I64Vec2 { x: 1, y: 1 + 5 }),
         1.0,
@@ -141,18 +119,9 @@
     //     y: 1,
     // })));
     commands.spawn(PhysicalLink::get_bundle(GridPosition(I64Vec2 {
->>>>>>> 7c1dd3e4
         x: 2,
         y: 1 + 5,
     })));
-<<<<<<< HEAD
-    commands.spawn(PhysicalLink::get_spawn_bundle(GridPosition(IVec2 {
-        x: 3,
-        y: 1,
-    })));
-    commands.spawn(Sink::get_spawn_bundle(
-        GridPosition(IVec2 { x: 4, y: 1 }),
-=======
     commands.spawn(Delinker::get_bundle(
         GridPosition(I64Vec2 { x: 3, y: 1 + 5 }),
         50.,
@@ -170,7 +139,6 @@
     })));
     commands.spawn(SinkBuilding::get_bundle(
         GridPosition(I64Vec2 { x: 5, y: 1 + 5 }),
->>>>>>> 7c1dd3e4
         Direction::Left,
         None,
     ));
