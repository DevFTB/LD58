use crate::GridPosition;
use core::panic;
use std::{collections::VecDeque, ops::RangeInclusive};

use bevy::math::I64Vec2;
use bevy::platform::collections::HashMap;
use bevy::platform::collections::HashSet;
use bevy::prelude::*;
use bevy::render::render_resource::encase::private::Length;
use noisy_bevy::{fbm_simplex_2d_seeded, worley_2d};
use rand::Rng;

use crate::factory::logical::{BasicDataType, DataAttribute, Dataset};

<<<<<<< HEAD
use crate::factions::{Faction, ReputationLevel, Locked};
=======
use crate::factions::Faction;
use crate::factory::buildings::buildings::Building;
>>>>>>> 20b641d8
use crate::factory::buildings::sink::SinkBuilding;
use crate::factory::buildings::source::SourceBuilding;
use crate::grid::{Direction, GridSprite, Orientation};
use bevy_prng::WyRand;
use bevy_rand::prelude::GlobalRng;
use rand::prelude::IndexedRandom;

pub struct WorldGenPlugin;

#[derive(Component, Default)]
#[require(Transform, GridPosition)]
pub struct Cell;

#[derive(Component)]
#[require(Faction, Cell, ClusterID)]
pub struct FactionSquare;

#[derive(Component)]
#[require(ClusterID, Faction)]
pub struct FactionCluster {
    center: I64Vec2,
}

#[derive(Component, Default)]
#[require(Faction)]
pub struct ClusterID(i64);


// might need to change min/max logic a bit if not even lol
const WORLD_SIZE: i64 = 100;
const WORLD_MIN: i64 = -(WORLD_SIZE / 2);
const WORLD_MAX: i64 = (WORLD_SIZE / 2) - 1;

const STARTING_AREA_SIZE: i64 = 8;
const INITIAL_FACTION_SINKS: [(I64Vec2, Faction); 4] = [
    (I64Vec2::new(0, 4), Faction::Government),
    (I64Vec2::new(4, 0), Faction::Corporate),
    (I64Vec2::new(0, -4), Faction::Criminal),
    (I64Vec2::new(-4, 0), Faction::Academia),
];

// basic sources per 1000 unlocked tiles
const BASIC_SOURCE_DENSITY: i32 = 10;
const SOURCES_PER_FACTION_CLUSTER: RangeInclusive<i32> = 2..=3;

const FACTION_CLUSTER_THRESHOLD: f32 = 0.30;
// check to stop broken clusters from spawning because of start area cutting through them
const MIN_CLUSTER_SIZE: i32 = 20;

impl Plugin for WorldGenPlugin {
    fn build(&self, app: &mut App) {
        app.add_systems(Startup, startup);
    }
}

fn startup(
    mut commands: Commands,
    asset_server: Res<AssetServer>,
    mut rng: Single<&mut WyRand, With<GlobalRng>>,
) {
    let _startup_span = info_span!("startup_span", name = "startup_span").entered();
    // apply logic to determine which ones start locked
    let mut unlocked_cells: Vec<I64Vec2> = Vec::new();
    let mut locked_cells: Vec<I64Vec2> = Vec::new();

    // let mut rng = rand::rng();
    let noise_offset: f32 = rng.random_range(-1000.0..1000.0);

    for i in WORLD_MIN..=WORLD_MAX {
        for j in WORLD_MIN..=WORLD_MAX {
            let cell_vec = I64Vec2::new(i, j);
            if in_start_area(cell_vec)
                || get_locked_tile_noise(cell_vec, noise_offset) > FACTION_CLUSTER_THRESHOLD
            {
                unlocked_cells.push(cell_vec);
            } else {
                locked_cells.push(cell_vec);
            }
        }
    }

    // label faction clusters using a bfs
    let mut locked_queue: Vec<I64Vec2> = locked_cells.clone();
    let valid_nodes: HashSet<I64Vec2> = locked_cells.iter().cloned().collect();
    let mut visited: HashSet<I64Vec2> = HashSet::new();

    // grid_pos -> cluster_id
    let mut cluster_map: HashMap<I64Vec2, i64> = HashMap::new();

    // defines free spots to spawn faction sources
    let mut faction_source_locations: HashMap<i64, HashSet<I64Vec2>> = HashMap::new();

    // cluster_id -> grid_pos
    let mut center_map: HashMap<i64, I64Vec2> = HashMap::new();

    let mut cluster_id: i64 = 0;

    while let Some(current) = locked_queue.pop() {
        if visited.insert(current) {
            // new cluster
            let mut queue: VecDeque<I64Vec2> = VecDeque::new();
            let mut cluster_nodes: Vec<I64Vec2> = Vec::new();

            // TODO: consider sticking noise calc in hashmap at the start if performance issues from recalcs
            let mut center_node = (current, get_locked_tile_noise(current, noise_offset));
            queue.push_back(current);

            while let Some(current_inner) = queue.pop_front() {
                cluster_nodes.push(current_inner);
                let tile_noise = get_locked_tile_noise(current_inner, noise_offset);
                if tile_noise < center_node.1 {
                    center_node = (current_inner, tile_noise);
                }

                for (_, neighbour) in GridPosition::neighbours(&GridPosition(current_inner)) {
                    let neighbour_vec = neighbour.0;
                    if valid_nodes.contains(&neighbour.0) && visited.insert(neighbour_vec) {
                        queue.push_back(neighbour_vec);
                    }
                }
            }

            // println!("cluster nodes: {:?}", cluster_nodes);
            // if condition stops tiny clusters formed by start area breaking them up
            if cluster_nodes.length() >= MIN_CLUSTER_SIZE.try_into().unwrap() {
                // found all nodes for current cluster: log cluster id for all nodes and center
                cluster_map.extend(cluster_nodes.iter().cloned().map(|key| (key, cluster_id)));

                faction_source_locations.insert(cluster_id, cluster_nodes.into_iter().collect());

                center_map.insert(cluster_id, center_node.0);

                cluster_id += 1;
            } else {
                // hacky fix to unlock relevant cells
                // the cut still looks funny rthough lol, to fix might be able to apply a falling
                // subtraction on the noise from the center insted of cutting it
                unlocked_cells.extend(cluster_nodes.iter().copied());

                let remove_set: HashSet<I64Vec2> = cluster_nodes.into_iter().collect();
                locked_cells.retain(|e| !remove_set.contains(e));
            }
        }
    }

    // println!("cluster map: {:?}", cluster_map);
    // println!("center map: {:?}", center_map);

    // Debug visualization disabled for performance - was spawning 100,000+ entities
    // Uncomment only for debugging world generation

    for cell_vec in locked_cells {
        commands.spawn((
            Locked,
            GridPosition(cell_vec),
            GridSprite(Color::linear_rgba(0., 0.5, 1., 0.8)),
        ));
    }

    for (cell_vec, cluster_id) in &cluster_map {
        commands.spawn((
            GridPosition(*cell_vec),
            Text2d::new(format!("{cluster_id}")),
        ));
    }

    // map each cluster to a faction
    let cluster_faction: HashMap<i64, Faction> = HashMap::from(
        center_map
            .iter()
            .map(|(&cluster_id, center_vec)| (cluster_id, map_grid_pos_to_faction(*center_vec)))
            .collect::<HashMap<i64, Faction>>(),
    );

    // map each cluster to a reputation amount
    let cluster_reputation: HashMap<i64, ReputationLevel> = HashMap::from(
        center_map
            .iter()
            .map(|(&cluster_id, center_vec)| {
                (cluster_id, get_faction_cluster_reputation(*center_vec))
            })
            .collect::<HashMap<i64, ReputationLevel>>(),
    );

    // debug printing to ensure that gen logic is working
    for (cluster_id, cell_vec) in &center_map {
        if let (Some(faction), Some(reputation)) = (
            cluster_faction.get(cluster_id),
            cluster_reputation.get(cluster_id),
        ) {
            commands.spawn((
                GridPosition(*cell_vec),
                GridSprite(Color::linear_rgba(1., 0.5, 1., 1.)),
                Text2d::new(format!("{:?}: {cluster_id}, rep: {:?}", faction, reputation)),
                ZIndex(4),
            ));
        } else {
            panic!("{cluster_id} has no faction");
        }
    }

    // spawn faction sinks
    // pass faction_source_locations in to remove sink locations from source spawn points
    // super dirty but whatevs
    for (cluster_id, cell_vec) in &center_map {
        if let (Some(faction), Some(reputation)) = (
            cluster_faction.get(cluster_id),
            cluster_reputation.get(cluster_id),
        ) {
            if let Some(cluster_allowable_spawns) = faction_source_locations.get_mut(cluster_id) {
                spawn_faction_sink(
                    *cell_vec,
                    *faction,
                    *reputation,
                    Some(&cluster_map),
                    Some(cluster_allowable_spawns),
                    &mut commands,
                );
            }
        } else {
            panic!("{cluster_id} has no faction or reputation");
        }
    }

    // spawn intitial faction sinks
    for (position, faction) in INITIAL_FACTION_SINKS {
        spawn_faction_sink(position, faction, ReputationLevel::Hostile, Option::None, Option::None, &mut commands);
    }

    let basic_source_amount = (unlocked_cells.length() as i32 / 1000) * BASIC_SOURCE_DENSITY;
    // spawn basic sources
    for cell_vec in
        unlocked_cells.choose_multiple(&mut rng, basic_source_amount.try_into().unwrap())
    {
        // make sure they don't spawn on top of starting sinks: there might be a better way...
        // todo: refactor if necessary
        let mut sink_locs = HashSet::<I64Vec2>::new();

        for (vec, _) in INITIAL_FACTION_SINKS {
            // 2x2 area: (x, y), (x+1, y), (x, y+1), (x+1, y+1)
            for dx in 0..2 {
                for dy in 0..2 {
                    sink_locs.insert(I64Vec2::new(vec.x + dx, vec.y + dy));
                }
            }
        }

        if !sink_locs.contains(cell_vec) {
            spawn_source(
                *cell_vec,
                get_basic_source_throughput(*cell_vec),
                get_basic_source_dataset(&mut rng),
                Option::None,
                Option::None,
                &mut commands,
            );
        }
    }

    // spawn faction sources
    for cluster_id in center_map.keys() {
        let n_spawns = rng.random_range(SOURCES_PER_FACTION_CLUSTER);
        if let (Some(available_spawns), Some(reputation), Some(faction)) = (
            faction_source_locations.get(cluster_id),
            cluster_reputation.get(cluster_id),
            cluster_faction.get(cluster_id),
        ) {
            spawn_cluster_sources(
                *cluster_id,
                n_spawns,
                *reputation,
                *faction,
                available_spawns,
                &mut rng,
                &mut commands,
            );
        } else {
            panic!("{cluster_id} missing from a required hashmap")
        }
    }
}

fn spawn_cluster_sources(
    _cluster_id: i64,
    n: i32,
    reputation: ReputationLevel,
    faction: Faction,
    available_spawns: &HashSet<I64Vec2>,
    rng: &mut WyRand,
    commands: &mut Commands,
) {
    let dataset = get_faction_source_dataset(faction, reputation, rng);
    let throughput = get_faction_source_throughput(reputation);

    for cell_vec in available_spawns
        .into_iter()
        .copied()
        .collect::<Vec<I64Vec2>>()
        .choose_multiple(rng, n.try_into().unwrap())
    {
        spawn_source(
            *cell_vec,
            throughput,
            dataset.clone(),
            Some(faction),
            Some(reputation),
            commands,
        );
    }
}

fn get_basic_source_dataset(rng: &mut WyRand) -> Dataset {
    let basic_datasets: [Dataset; 4] = [
        Dataset {
            contents: HashMap::from([(BasicDataType::Biometric, HashSet::<DataAttribute>::new())]),
        },
        Dataset {
            contents: HashMap::from([(
                BasicDataType::Behavioural,
                HashSet::<DataAttribute>::new(),
            )]),
        },
        Dataset {
            contents: HashMap::from([(BasicDataType::Economic, HashSet::<DataAttribute>::new())]),
        },
        Dataset {
            contents: HashMap::from([(BasicDataType::Telemetry, HashSet::<DataAttribute>::new())]),
        },
    ];

    if let Some(chosen_dataset) = basic_datasets.choose(rng) {
        return chosen_dataset.clone();
    } else {
        panic!("no basic source dataset or choose broken")
    }
}

fn get_basic_source_throughput(vec: I64Vec2) -> f32 {
    // TODO: introduce some randomness if desired
    let length_f64_squared = vec.length_squared() as f64;
    let length_f64 = length_f64_squared.sqrt();
    if length_f64 <= 40. {
        50.
    } else if length_f64 <= 60. {
        100.
    } else if length_f64 <= 100. {
        150.
    } else if length_f64 <= 150. {
        200.
    } else {
        250.
    }
}

fn get_faction_source_throughput(reputation: ReputationLevel) -> f32 {
    // TODO: introduce some randomness if desired
    match reputation {
        ReputationLevel::Exclusive => 400.,
        ReputationLevel::Trusted => 300.,
        ReputationLevel::Friendly => 150.,
        _ => 50.,
    }
}

fn get_faction_source_dataset(faction: Faction, reputation: ReputationLevel, rng: &mut WyRand) -> Dataset {
    Dataset {
        contents: HashMap::from([(BasicDataType::Biometric, HashSet::<DataAttribute>::new())]),
    }
}

fn get_faction_cluster_reputation(vec: I64Vec2) -> ReputationLevel {
    let length_f64_squared = vec.length_squared() as f64;
    let length_f64 = length_f64_squared.sqrt();
    if length_f64 <= 80. {
        ReputationLevel::Friendly
    } else if length_f64 <= 130. {
        ReputationLevel::Trusted
    } else {
        ReputationLevel::Exclusive
    }
}

fn spawn_source(
    vec: I64Vec2,
    throughput: f32,
    dataset: Dataset,
    faction: Option<Faction>,
    reputation: Option<ReputationLevel>,
    commands: &mut Commands,
) {
    let entity = SourceBuilding {
        shape: dataset.clone(),
        size: I64Vec2 { x: 1, y: 1 },
        directions: Direction::ALL.to_vec(),
        throughput,
        limited: false,
    }
    .spawn(commands, GridPosition(vec), Orientation::default());

    commands
        .entity(entity)
        .insert((ZIndex(3), Text2d::new(format!("{}: {throughput}", dataset))));

<<<<<<< HEAD
    match (faction, reputation) {
        (Some(actual_faction), Some(actual_reputation)) =>
            {entity.insert((actual_faction, actual_reputation, Locked));},
        (Some(_), None) => {panic!("faction without reputation in source spawn");},
        (None, Some(_)) => {panic!("reputation without faction in source spawn");},
        _ => { /* do nothing */ }
=======
    if let Some(actual_faction) = faction {
        commands
            .entity(entity)
            .insert(FactionComponent(actual_faction));
>>>>>>> 20b641d8
    }
}

fn in_start_area(vec: I64Vec2) -> bool {
    return vec.length_squared() < STARTING_AREA_SIZE.pow(2);
}

// this option implementation is sus and hack refactor later lol
// this whole funciton is so sus shahahahahahah
fn spawn_faction_sink(
    position: I64Vec2,
    faction: Faction,
    reputation: ReputationLevel,
    cluster_map: Option<&HashMap<I64Vec2, i64>>,
    cluster_hash_set: Option<&mut HashSet<I64Vec2>>,
    commands: &mut Commands,
) {
    let mut sink_vecs: Vec<I64Vec2> = Vec::new();
    for x in position.x..=position.x + 1 {
        for y in position.y..=position.y + 1 {
            let cur_vec = I64Vec2::new(x, y);
            if let Some(cluster_map_val) = cluster_map {
                if cluster_map_val.contains_key(&cur_vec) {
                    sink_vecs.push(cur_vec);
                }
            } else {
                sink_vecs.push(cur_vec);
            }
        }
    }

    // remove sink location from allowable source spawn locations
    if let Some(cluster_hash_set_val) = cluster_hash_set {
        let remove_set: HashSet<I64Vec2> = sink_vecs.into_iter().collect();
        cluster_hash_set_val.retain(|e| !remove_set.contains(e));
    }

<<<<<<< HEAD

    // TODO: sink tiles can spawn outside locked area, ensure they are locked, either after or before
    let sink = SinkBuilding::get_sized_bundle(position.into(), 2, None);
    commands.spawn((sink, faction, reputation, Locked));
=======
    SinkBuilding {
        size: I64Vec2 { x: 2, y: 2 },
    }
    .spawn(commands, GridPosition(position), Orientation::default());
>>>>>>> 20b641d8
}

fn map_grid_pos_to_faction(vec: I64Vec2) -> Faction {
    let y = vec.y;
    let x = vec.x;
    return match (y >= x, y >= -x) {
        // top
        (true, true) => Faction::Government,
        // right
        (false, true) => Faction::Corporate,
        // bottom
        (false, false) => Faction::Criminal,
        // left
        (true, false) => Faction::Academia,
    };
}

fn get_locked_tile_noise(vec: I64Vec2, offset: f32) -> f32 {
    const SIMPLEX_FREQUENCY: f32 = 0.8;
    const BIAS_EXPONENT: f32 = 2.0;
    let normalised_simplex_noise =
        (fbm_simplex_2d_seeded(vec.as_vec2() * SIMPLEX_FREQUENCY, 2, 2., 0.1, 48.) + 1.0) / 2.0;

    const FREQUENCY: f32 = 0.08;
    return worley_2d(
        (vec.as_vec2() + Vec2::new(offset, offset)) * FREQUENCY,
        0.55,
    )
    .x + (0.1 * normalised_simplex_noise.powf(BIAS_EXPONENT));
}<|MERGE_RESOLUTION|>--- conflicted
+++ resolved
@@ -12,12 +12,8 @@
 
 use crate::factory::logical::{BasicDataType, DataAttribute, Dataset};
 
-<<<<<<< HEAD
 use crate::factions::{Faction, ReputationLevel, Locked};
-=======
-use crate::factions::Faction;
 use crate::factory::buildings::buildings::Building;
->>>>>>> 20b641d8
 use crate::factory::buildings::sink::SinkBuilding;
 use crate::factory::buildings::source::SourceBuilding;
 use crate::grid::{Direction, GridSprite, Orientation};
@@ -421,19 +417,12 @@
         .entity(entity)
         .insert((ZIndex(3), Text2d::new(format!("{}: {throughput}", dataset))));
 
-<<<<<<< HEAD
     match (faction, reputation) {
         (Some(actual_faction), Some(actual_reputation)) =>
-            {entity.insert((actual_faction, actual_reputation, Locked));},
+            {commands.entity(entity).insert((actual_faction, actual_reputation, Locked));},
         (Some(_), None) => {panic!("faction without reputation in source spawn");},
         (None, Some(_)) => {panic!("reputation without faction in source spawn");},
         _ => { /* do nothing */ }
-=======
-    if let Some(actual_faction) = faction {
-        commands
-            .entity(entity)
-            .insert(FactionComponent(actual_faction));
->>>>>>> 20b641d8
     }
 }
 
@@ -471,17 +460,19 @@
         cluster_hash_set_val.retain(|e| !remove_set.contains(e));
     }
 
-<<<<<<< HEAD
-
     // TODO: sink tiles can spawn outside locked area, ensure they are locked, either after or before
-    let sink = SinkBuilding::get_sized_bundle(position.into(), 2, None);
-    commands.spawn((sink, faction, reputation, Locked));
-=======
-    SinkBuilding {
+    let sink_building = SinkBuilding {
         size: I64Vec2 { x: 2, y: 2 },
     }
-    .spawn(commands, GridPosition(position), Orientation::default());
->>>>>>> 20b641d8
+    .spawn(
+        commands,
+        GridPosition(position),
+        Orientation::default(),
+    );
+
+    commands
+        .entity(sink_building)
+        .spawn((sink, faction, reputation, Locked));
 }
 
 fn map_grid_pos_to_faction(vec: I64Vec2) -> Faction {
