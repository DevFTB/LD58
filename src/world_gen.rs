--- conflicted
+++ resolved
@@ -436,16 +436,9 @@
     commands: &mut Commands,
 ) {
     let mut sink_vecs: Vec<I64Vec2> = Vec::new();
-<<<<<<< HEAD
-    // 2x2 area: (x, y), (x+1, y), (x, y+1), (x+1, y+1)
-    for dx in 0..2 {
-        for dy in 0..2 {
-            let cur_vec = I64Vec2::new(vec.x + dx, vec.y + dy);
-=======
-    for x in position.x - 1..=position.x + 1 {
-        for y in position.y - 1..=position.y + 1 {
+    for x in position.x..=position.x + 1 {
+        for y in position.y..=position.y + 1 {
             let cur_vec = I64Vec2::new(x, y);
->>>>>>> 47c69cd7
             if let Some(cluster_map_val) = cluster_map {
                 if cluster_map_val.contains_key(&cur_vec) {
                     sink_vecs.push(cur_vec);
