--- conflicted
+++ resolved
@@ -408,17 +408,10 @@
     }
     .spawn(commands, GridPosition(vec), Orientation::default());
 
-<<<<<<< HEAD
-    commands
-        .entity(entity)
-        .insert((ZIndex(3), dataset));
-=======
     commands.entity(entity).insert((
         ZIndex(3),
-        Text2d::new(format!("{}: {throughput}", dataset)),
         Undeletable,
     ));
->>>>>>> 7a85c3ef
 
     match (faction, reputation) {
         (Some(actual_faction), Some(actual_reputation)) => {
